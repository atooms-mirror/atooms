# This file is part of atooms
# Copyright 2010-2014, Daniele Coslovich

"""Simple lammps simulation backend."""

import os
import subprocess
from atooms import trajectory
from atooms import system
from atooms.trajectory import TrajectoryLAMMPS

try:
    out = subprocess.check_output('lammps < /dev/null', shell=True, stderr=subprocess.STDOUT)
    _version = out.split('\n')[0]
except subprocess.CalledProcessError:
    raise ImportError('lammps not installed')


class System(system.System):

    def __init__(self, filename, commands):
        """
        The input trajectory file `filename` can be any trajectory format
        recognized by atooms. Lammps `commands` are passed as a string
        and should not contain dump and run commands.
        """
        self.filename = filename
        self.commands = commands
        if os.path.exists(filename):
            # We accept any trajectory format, but if the format is
            # not recognized we force lammps native (atom) format
            try:
                with trajectory.Trajectory(filename) as t:
                    s = t[0]
            except:
                with trajectory.TrajectoryLAMMPS(filename) as t:
                    s = t[0]

            super(System, self).__init__(s.particle, s.cell,
                                         s.interaction, thermostat=s.thermostat)
        else:
            super(System, self).__init__()

    def potential_energy(self, normed=False):
        """Full calculation of potential energy."""
        return 0.0


class LAMMPS(object):

    def __init__(self, fileinp, commands):
        self.fileinp = fileinp
        self.commands = commands
        self.verbose = False
        if os.path.exists(commands):
            with open(commands) as fh:
                self.commands = fh.read()
        self.system = System(fileinp, self.commands)
        self.trajectory = TrajectoryLAMMPS

    def __str__(self):
        return _version

    @property
    def rmsd(self):
        return 0.0

    def read_checkpoint(self):
        pass

    def write_checkpoint(self):
        pass

    def run(self, steps):
        # TODO: remove hard coded paths
        file_tmp = '/tmp/out.atom'
        # Update lammps startup file using self.system
        # This will write the .inp startup file
        file_inp = file_tmp + '.inp'
        with TrajectoryLAMMPS(file_tmp, 'w') as th:
            th.write(self.system, 0)

        # Do things in lammps order: units, read, commands, run. A
        # better approach would be to parse commands and place
        # read_data after units then pack commands again. Even better
        # using PyLammps...
        cmd = """\
units		lj
atom_style	atomic
read_data %s
%s
run %s
write_dump all custom %s id type x y z vx vy vz modify sort id
""" % (file_inp, self.commands, steps, file_tmp)

        # see https://stackoverflow.com/questions/163542/python-how-do-i-pass-a-string-into-subprocess-popen-using-the-stdin-argument
        p = subprocess.Popen(['lammps'], shell=True,
                             stdin=subprocess.PIPE,
                             stdout=subprocess.PIPE)
<<<<<<< HEAD
        stdout = p.communicate(input=cmd)[0]
        code = p.returncode
        if code != 0:
            raise RuntimeError(stdout)
=======
        stdout = p.communicate(input=cmd)[0]        
        code = p.returncode
        if code != 0:
            raise RuntimeError(stdout)
        # TODO: catch lammps errors
>>>>>>> 36361667
        if self.verbose:
            print stdout.decode()

        # Update internal reference to self.system
        self.system = System(file_tmp, self.commands)<|MERGE_RESOLUTION|>--- conflicted
+++ resolved
@@ -97,18 +97,11 @@
         p = subprocess.Popen(['lammps'], shell=True,
                              stdin=subprocess.PIPE,
                              stdout=subprocess.PIPE)
-<<<<<<< HEAD
         stdout = p.communicate(input=cmd)[0]
         code = p.returncode
         if code != 0:
             raise RuntimeError(stdout)
-=======
-        stdout = p.communicate(input=cmd)[0]        
-        code = p.returncode
-        if code != 0:
-            raise RuntimeError(stdout)
         # TODO: catch lammps errors
->>>>>>> 36361667
         if self.verbose:
             print stdout.decode()
 
